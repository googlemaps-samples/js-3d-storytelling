--- conflicted
+++ resolved
@@ -20,14 +20,8 @@
   --background-color-reduced-hover: rgba(0, 0, 0, 0.8);
 
   /* ---- fonts ---- */
-<<<<<<< HEAD
   --font-family-base: "Google Sans", Roboto, sans-serif;
   --font-family-serif: "New York Medium", serif;
-=======
-  --font-family: "Google Sans", Roboto, sans-serif;
-  --font-family-new-york: New York Extra Large;
->>>>>>> 2b39dc5d
-
   --font-size-small: 0.625rem;
   --font-size-medium: 0.875rem;
   --font-size-large: 1rem;
@@ -189,14 +183,14 @@
 
 .chapter-detail .story-title {
   color: rgba(255, 255, 255, 0.8);
-  font-family: var(--font-family-new-york);
+  font-family: var(--font-family-serif);
   font-size: var(--font-size-medium);
   line-height: var(--spacing-large);
 }
 
 .chapter-detail h2 {
   color: #fff;
-  font-family: var(--font-family-new-york);
+  font-family: var(--font-family-serif);
   font-size: 2rem;
   margin: var(--spacing-medium) 0;
 }
@@ -217,7 +211,7 @@
 
 .chapter-detail .description {
   color: rgba(255, 255, 255, 0.8);
-  font-family: var(--font-family);
+  font-family: var(--font-family-base);
   font-size: var(--font-size-medium);
   line-height: var(--spacing-medium-large);
   letter-spacing: 0.1px;
@@ -227,7 +221,7 @@
 .chapter-detail .attribution {
   color: #80868b;
   align-self: flex-end;
-  font-family: var(--font-family);
+  font-family: var(--font-family-base);
   font-size: 0.75rem;
   line-height: var(--spacing-medium-large);
   letter-spacing: 0.2px;
