--- conflicted
+++ resolved
@@ -1,9 +1,6 @@
 import { updateChapterDetail } from "../detail.js";
-<<<<<<< HEAD
 import { createCustomRadiusShader } from "../utils/cesium.js";
-=======
 import { setParams } from "../utils/params.js";
->>>>>>> c2c84742
 
 /**
  * Returns a story intro card as HTML element.
