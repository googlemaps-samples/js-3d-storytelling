import { updateChapterDetail } from "../detail.js";

/**
 * Returns a story intro card as HTML element.
 *
 * @param {StoryProperties} storyProperties - The story to create the intro card element for
 * @returns {HTMLElement} The story intro card element
 */
export function createStoryIntroCard(storyProperties) {
  const card = document.createElement("article");
  card.classList.add("card", "story-intro");

  const storyIntroImage = document.createElement("img");
  storyIntroImage.src = storyProperties.imageUrl;
  card.appendChild(storyIntroImage);

  const storyIntroTitle = document.createElement("h1");
  storyIntroTitle.textContent = storyProperties.title;
  card.appendChild(storyIntroTitle);

  card.addEventListener("click", (event) => {
    setCustomConfig("chapter", "intro");
    updateChapterDetail("intro");
  });

  return card;
}

/**
 * Returns a chapter card as HTML element.
 *
 * @param {Chapter} chapter - The chapter to create the card element for
 * @returns {HTMLElement} The chapter card element
 */
export function createChapterCard(chapter) {
  const card = document.createElement("article");
<<<<<<< HEAD
  card.classList.add("card", "chapter");
=======
  card.classList.add("card", "chapter-card");
>>>>>>> af5facfe

  const chapterImage = document.createElement("img");
  chapterImage.src = chapter.imageUrl;
  card.appendChild(chapterImage);

  const chapterDate = document.createElement("p");
  chapterDate.classList.add("date");
  chapterDate.textContent = chapter.dateTime;
  card.appendChild(chapterDate);

  const chapterTitle = document.createElement("h2");
  chapterTitle.textContent = chapter.title;
  card.appendChild(chapterTitle);

  card.addEventListener("click", (event) => {
    setCustomConfig("chapter", chapter.title);
    updateChapterDetail(chapter.title);
  });

  return card;
<<<<<<< HEAD
}

export function getParams() {
  return new URLSearchParams(window.location.hash.replace("#", ""));
=======
>>>>>>> af5facfe
}

/**
 * Sets overrides for the configuration data as URL hash parameters.
 * If the passed value is `undefined`, the given parameter will be removed from the URL.
 *
 * @param {string} parameter - The name of the URL hash parameter to set.
 * @param {string | number | Array<string | number> | undefined} value - The value of the URL hash parameter to set.
 */
export const setCustomConfig = (parameter, value) => {
<<<<<<< HEAD
  const params = getParams();
=======
  const params = new URLSearchParams(window.location.hash.replace("#", ""));
>>>>>>> af5facfe

  if (value) {
    if (Array.isArray(value)) {
      // Delete array parameter values and add new array values
      params.delete(parameter);
      for (let index = 0; index < value.length; index++) {
        params.append(parameter, value[index]);
      }
    } else {
      // Override parameter value
      params.set(parameter, value);
    }
  } else {
    // Remove parameter value
    params.delete(parameter);
  }

  window.location.hash = params;
};

/**
 * Fills the chapters bar with UI elements.
 *
 * @param {Story} story - The story to create the cards for
 */
export function addChaptersBar(story) {
  const barContainer = document.querySelector("#chapters-bar");

  // Add card elements to the bar container
  const cardsContainer = barContainer.querySelector(".cards");

  const storyIntroCard = createStoryIntroCard(story.properties);
  cardsContainer.appendChild(storyIntroCard);

  for (const chapter of story.chapters) {
    const chapterCard = createChapterCard(chapter);
    cardsContainer.appendChild(chapterCard);
  }

  const barNavigationPreviousButton = barContainer.querySelector(
    ".navigation-button.previous"
  );
  const barNavigationNextButton = barContainer.querySelector(
    ".navigation-button.next"
  );

  // Add click event handlers to the navigation buttons
  const cardElementWidth = cardsContainer.querySelector(".card").offsetWidth;
  const cardsGap = Number(
    getComputedStyle(cardsContainer).getPropertyValue("gap").replace("px", "")
  );
  const cardSectionWidth = cardElementWidth + cardsGap;

  barNavigationPreviousButton.addEventListener("click", () => {
    // Scroll one card back
    const newScrollLeft = cardsContainer.scrollLeft - cardSectionWidth;
    // Clamp new scroll position to the next full card on the left
    const newClampedScrollLeft =
      newScrollLeft - (newScrollLeft % cardSectionWidth);

    cardsContainer.scrollTo({
      left: newClampedScrollLeft,
      behavior: "smooth",
    });
  });

  barNavigationNextButton.addEventListener("click", () => {
    // Scroll one card further
    const newScrollLeft = cardsContainer.scrollLeft + cardSectionWidth;
    // Clamp new scroll position to the next full card on the left
    const newClampedScrollLeft =
      newScrollLeft - (newScrollLeft % cardSectionWidth);

    cardsContainer.scrollTo({
      left: newClampedScrollLeft,
      behavior: "smooth",
    });
  });
}<|MERGE_RESOLUTION|>--- conflicted
+++ resolved
@@ -34,11 +34,7 @@
  */
 export function createChapterCard(chapter) {
   const card = document.createElement("article");
-<<<<<<< HEAD
-  card.classList.add("card", "chapter");
-=======
   card.classList.add("card", "chapter-card");
->>>>>>> af5facfe
 
   const chapterImage = document.createElement("img");
   chapterImage.src = chapter.imageUrl;
@@ -59,13 +55,10 @@
   });
 
   return card;
-<<<<<<< HEAD
 }
 
 export function getParams() {
   return new URLSearchParams(window.location.hash.replace("#", ""));
-=======
->>>>>>> af5facfe
 }
 
 /**
@@ -76,11 +69,7 @@
  * @param {string | number | Array<string | number> | undefined} value - The value of the URL hash parameter to set.
  */
 export const setCustomConfig = (parameter, value) => {
-<<<<<<< HEAD
   const params = getParams();
-=======
-  const params = new URLSearchParams(window.location.hash.replace("#", ""));
->>>>>>> af5facfe
 
   if (value) {
     if (Array.isArray(value)) {
