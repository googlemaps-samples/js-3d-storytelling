--- conflicted
+++ resolved
@@ -195,36 +195,6 @@
   }
 };
 
-<<<<<<< HEAD
-=======
-// Add event listener to all details elements in the sidebar
-const details = document.querySelectorAll("#sidebar > details");
-
-// A reference to the abort controller used to remove event listeners after a menu event is triggered
-let locationMenuEventController;
-let currentDialog = null;
-
-details.forEach((section) => {
-  section.addEventListener("toggle", toggleDetailsSection);
-});
-// Cache all dialog show buttons
-const dialogShowButtons = document.querySelectorAll("dialog + button");
-
-// Add event listener to all dialog show buttons
-dialogShowButtons.forEach((button) => {
-  const dialog = button.previousElementSibling;
-  button.addEventListener("click", (event) => {
-    if (currentDialog) {
-      closeDialog(currentDialog);
-    }
-    event.stopPropagation();
-    currentDialog = dialog;
-    dialog.show();
-    createDialogCloseListeners(dialog);
-  });
-});
-
->>>>>>> c79ea4ea
 /**
  * Creates event listeners for closing a dialog.
  * @param {HTMLElement} dialog - The dialog element to be closed.
@@ -262,14 +232,10 @@
   currentDialog = null;
 }
 
-<<<<<<< HEAD
-function initializeDraggableTiles() {
-=======
 /**
  * Initializes the draggable location tiles functionality.
  */
 export function initDraggableTiles() {
->>>>>>> c79ea4ea
   // Represents the collection of draggable location tiles.
   const draggableTiles = document.querySelectorAll(".location-tile");
 
@@ -287,17 +253,6 @@
     });
   });
 
-<<<<<<< HEAD
-  // Add event listener to the tiles container to handle the dragover event
-  tilesContainer.addEventListener("dragover", (e) => {
-    e.preventDefault();
-    const afterElement = getDragAfterElement(tilesContainer, e.clientY);
-    const draggable = document.querySelector(".dragging");
-    if (afterElement == null) {
-      tilesContainer.appendChild(draggable);
-    } else {
-      tilesContainer.insertBefore(draggable, afterElement);
-=======
   //
   tilesContainer.addEventListener("dragover", (event) => {
     event.preventDefault();
@@ -308,7 +263,6 @@
       tilesContainer.appendChild(draggable);
     } else {
       tilesContainer.insertBefore(draggable, nextElement);
->>>>>>> c79ea4ea
     }
   });
 }
