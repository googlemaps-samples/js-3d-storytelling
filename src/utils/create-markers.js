--- conflicted
+++ resolved
@@ -219,13 +219,7 @@
     return;
   }
 
-<<<<<<< HEAD
-  const chapterIndex = story.chapters.findIndex(({ id }) => id === markerId);
-
-  updateChapter(chapterIndex);
-=======
   updateChapter(getChapterIndexFromId(markerId));
->>>>>>> a0e125ec
 }
 
 /**
